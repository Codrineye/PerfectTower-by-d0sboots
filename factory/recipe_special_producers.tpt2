--- conflicted
+++ resolved
@@ -1,17 +1,4 @@
-<<<<<<< HEAD
-
-:global int tier_factor
-
-:global int machine
-:global int exotic_producer
-:global int gem_producer
-
-:global int insul_cable
-:global int dense_block
-:global int chip
-=======
 :import factory constants
->>>>>>> 37017c7e
 
 :local int machine_id
 
@@ -35,13 +22,4 @@
 global.double.set("craft_queue_" . (5 * tier_factor + chip), global.double.get("craft_queue_" . (5 * tier_factor + chip)) + max(0., global.double.get("craft_queue_" . (1 * tier_factor + gem_producer)) * 10.))
 global.double.set("craft_queue_" . (4 * tier_factor + chip), global.double.get("craft_queue_" . (4 * tier_factor + chip)) + max(0., global.double.get("craft_queue_" . (1 * tier_factor + gem_producer)) * 10.))
 
-<<<<<<< HEAD
-wait(0.0)
-=======
-; No space in ingredients so putting that here
-
-global.double.set("craft_queue_" . (2 * tier_factor + ingot), global.double.get("craft_queue_" . (2 * tier_factor + ingot)) + max(0., global.double.get("craft_queue_" . (1 * tier_factor + hammer)) * 6.))
-global.double.set("craft_queue_" . (2 * tier_factor + rod), global.double.get("craft_queue_" . (2 * tier_factor + rod)) + max(0., global.double.get("craft_queue_" . (1 * tier_factor + hammer))))
-
-wait(0.0)
->>>>>>> 37017c7e
+wait(0.0)